#!/usr/bin/python

"""
Takes root files from the HLT viewer and organizes them into run directory and subsystem structure, 
then writes out histograms to webpage.  

.. codeauthor:: Raymond Ehlers <raymond.ehlers@cern.ch>, Yale University
.. codeauthor:: James Mulligan <james.mulligan@yale.edu>, Yale University

"""
from __future__ import print_function
from future.utils import iteritems

# ROOT
import ROOT

# Allow ROOT to be compatiable with Flask reloading in debug mode.
# This onlly applies to Flask debug mode with ROOT 5.
# See: https://root-forum.cern.ch/t/pyroot-and-spyder-re-running-error/20926/5
# See: https://root.cern.ch/phpBB3/viewtopic.php?t=19594#p83968
ROOT.std.__file__ = "ROOT.std.py"

# For batch mode when loading as a module
# https://root.cern.ch/phpBB3/viewtopic.php?t=3198
# Set batch mode
ROOT.gROOT.SetBatch(True)

# Suppress print messages
ROOT.gROOT.ProcessLine("gErrorIgnoreLevel = kWarning;")

# General includes
import os
import hashlib
import uuid
# Python logging system
# See: https://stackoverflow.com/a/346501
import logging

# Setup logger
if __name__ == "__main__":
    # By not setting a name, we get everything!
    # logger = logging.getLogger("")
    # Alternatively, we could set processRuns to get everything derived from that
    # logger = logging.getLogger("processRuns")
    pass
else:
    # When imported, we just want it to take on it normal name
    logger = logging.getLogger(__name__)
    # Alternatively, we could set processRuns to get everything derived from that
    # logger = logging.getLogger("processRuns")

# ZODB
import BTrees.OOBTree
import transaction
import persistent

# Config
from ..base import config

(processingParameters, filesRead) = config.readConfig(config.configurationType.processing)

# Module includes
from ..base import utilities
from . import mergeFiles
from . import qa
from . import processingClasses


###################################################
def processRootFile(filename, outputFormatting, subsystem, processingOptions=None, forceRecreateSubsystem=False,
                    trendingContainer=None):
    """ Process a given root file, printing out all histograms.

    Args:
        filename (str): The full path to the file to be processed.
        outputFormatting (str): Specially formatted string which contains a generic path to the printed histograms.
            The string contains "%s" to print the filename contained in listOfHists. It also includes the file
            extension. Ex: "img/%s.png".
        subsystem (:class:`~subsystemProperties`): Contains information about the current subsystem.

    Returns:
        list: Contains all of the names of the histograms that were printed.

    """
    # The file with the new histograms
    fIn = ROOT.TFile(filename, "READ")

    # Read in available keys in the file
    keysInFile = fIn.GetListOfKeys()

    # Sorts keys so that we can have consistency when histograms are processed.
    keysInFile.Sort()

    if forceRecreateSubsystem:
        # Clear the stored hist information so we can recreate (reprocess) the subsystem
        subsystem.resetContainer()

    # Get histograms and sort them if they do not exist in the subsystem
    # Only need to do this the first time for each run
    if not subsystem.hists:
        for key in keysInFile:
            classOfObject = ROOT.gROOT.GetClass(key.GetClassName())
            # if classOfObject.InheritsFrom("TH1"):
            if classOfObject.InheritsFrom(ROOT.TH1.Class()):
                # Create histogram object
                hist = processingClasses.histogramContainer(key.GetName())
                hist.hist = None
                hist.canvas = None
                hist.histType = classOfObject
                # hist.hist = key.ReadObj()
                # hist.canvas = ROOT.TCanvas("{0}Canvas{1}{2}".format(hist.histName, subsystem.subsystem, subsystem.startOfRun),
                #                           "{0}Canvas{1}{2}".format(hist.histName, subsystem.subsystem, subsystem.startOfRun))
                # Shouldn't be needed, because I keep a reference to it
                # ROOT.SetOwnership(hist.canvas, False)
                subsystem.histsInFile[hist.histName] = hist

                # Set nEvents
                # if subsystem.nEvents is None and "events" in hist.histName.lower():
                if "events" in hist.histName.lower():
                    subsystem.nEvents = key.ReadObj().GetBinContent(1)

        # logger.debug("pre  create additional histsAvailable: {}".format(", ".join(subsystem.histsAvailable.keys())))

        # Create additional histograms
        qa.createAdditionalHistograms(subsystem)

        # logger.debug("post create additional histsAvailable: {}".format(", ".join(subsystem.histsAvailable.keys())))

        # Create the subsystem stacks
        qa.createHistogramStacks(subsystem)

        # Customize histogram traits
        qa.setHistogramOptions(subsystem)

        # Create histogram sorting groups
        if not subsystem.histGroups:
            sortingSuccess = qa.createHistGroups(subsystem)
            if sortingSuccess is False:
                logger.debug(
                    "Subsystem {0} does not have a sorting function. Adding all histograms into one group!".format(
                        subsystem.subsystem))

                if subsystem.fileLocationSubsystem != subsystem.subsystem:
                    selection = subsystem.subsystem
                else:
                    # NOTE: In addition to being a normal option, this ensures that the HLT will always catch all extra histograms from HLT files!
                    # However, having this selection for other subsystems is dangerous, because it will include many unrelated hists
                    selection = ""
                logger.info("selection: {0}".format(selection))
                subsystem.histGroups.append(
                    processingClasses.histogramGroupContainer(subsystem.subsystem + " Histograms", selection))

        logger.debug("post groups histsAvailable: {}".format(", ".join(subsystem.histsAvailable.keys())))

        # Finally classify into the groups and determine which functions to apply
        for hist in subsystem.histsAvailable.values():
            # Add the histogram name to the proper group
            classifiedHist = False
            for group in subsystem.histGroups:
                if group.selectionPattern in hist.histName:
                    group.histList.append(hist.histName)
                    classifiedHist = True
                    # Break so that we don't have multiple copies of hists!
                    break

            # TEMP
            logger.info("{2} hist: {0} - classified: {1}".format(hist.histName, classifiedHist, subsystem.subsystem))

            if classifiedHist:
                # Determine the functions (qa and monitoring) to apply
                qa.findFunctionsForHist(subsystem, hist)
                # Determine the trending functions to apply
                if trendingContainer:
                    trendingContainer.findTrendingFunctionsForHist(hist)
                    print("trending container: {}, hist: {}, ")
                # Add it to the subsystem
                subsystem.hists[hist.histName] = hist
            else:
                logger.debug(
                    "Skipping histogram {0} since it is not classifiable for subsystem {1}".format(hist.histName,
                                                                                                   subsystem.subsystem))

    # Set the proper processing options
    # If it was passed in, it was from time slices
    if processingOptions is None:
        processingOptions = subsystem.processingOptions
    logger.debug("processingOptions: {0}".format(processingOptions))

    # Cannot have same name as other canvases, otherwise the canvas will be replaced, leading to segfaults
    # Start of run should unique to each run!
    canvas = ROOT.TCanvas("{0}Canvas{1}{2}".format("processRuns", subsystem.subsystem, subsystem.startOfRun),
                          "{0}Canvas{1}{2}".format("processRuns", subsystem.subsystem, subsystem.startOfRun))
    # Loop over histograms and draw
    for histGroup in subsystem.histGroups:
        for histName in histGroup.histList:
            # Retrieve histogram and canvas
            hist = subsystem.hists[histName]
            retrievedHist = hist.retrieveHistogram(fIn=fIn, ROOT=ROOT)
            if not retrievedHist:
                logger.warning(
                    "Could not retrieve histogram for hist {}, histList: {}".format(hist.histName, hist.histList))
                continue
            processHist(subsystem=subsystem, hist=hist, canvas=canvas, outputFormatting=outputFormatting,
                        processingOptions=processingOptions)


###################################################
def processTrending(outputFormatting, trending, processingOptions=None, forceRecreateSubsystem=False):
    # Set the proper processing options
    # If it was passed in, it was from time slices
    if processingOptions is None:
        processingOptions = trending.processingOptions
    logger.debug("processingOptions: {0}".format(processingOptions))

    # Cannot have same name as other canvases, otherwise the canvas will be replaced, leading to segfaults
    canvas = ROOT.TCanvas("processTrendingCanvas", "processTrendingCanvas")

    logger.debug("trending.trendingObjects: {}".format([key for key in trending.trendingObjects.keys()]))
    logger.debug("trending.trendingObjects: {}".format(trending.trendingObjects["TPC"]))
<<<<<<< HEAD
    for subsystemName, subsystem in trending.trendingObjects.items():
        logger.debug("{}: subsystem from trending: {}".format(subsystemName, subsystem))
        for name, trendingObject in subsystem.items():
=======
    for subsystemName, subsystem in iteritems(trending.trendingObjects):
        logger.debug("{}: subsystem from trending: {}".format(subsystemName, subsystem))
        for name, trendingObject in iteritems(subsystem):
>>>>>>> 81ab78d5
            hist = trendingObject.hist
            hist.retrieveHistogram(trending=trending, ROOT=ROOT)
            logger.debug("trendingObject: {}, hist: {}, hist.histName: {}, hist.hist: {}".format(trendingObject, hist,
                                                                                                 hist.histName,
                                                                                                 hist.hist))
            # logger.debug("entries: {}".format(hist.hist.GetEntries()))
            # TEMP - Check for entries!
            if hist.hist.InheritsFrom(ROOT.TH1.Class()):
                nonzeroBins = [index for index in range(0, hist.hist.GetXaxis().GetNbins()) if
                               hist.hist.GetBinContent(index) > 0.]
            else:
                import ctypes
                x = ctypes.c_double(0.)
                y = ctypes.c_double(0.)
                nonzeroBins = []
                values = []
                for index in range(0, hist.hist.GetN()):
                    hist.hist.GetPoint(index, x, y)
                    values.append(y.value)
                    if y.value > 0:
                        nonzeroBins.append(index)
                logger.debug("nonzeroBins: {}".format(nonzeroBins))
                logger.debug("values: {}".format(values))
            # ENDTEMP
            processHist(subsystem=trending, hist=hist, canvas=canvas, outputFormatting=outputFormatting,
                        processingOptions=processingOptions, subsystemName=subsystemName)


###################################################
def processHist(subsystem, hist, canvas, outputFormatting, processingOptions, subsystemName=None):
    # In the case of trending, we have to pass a separate subsystem name because the trending container
    # holds hists from various subsystems
    if subsystemName is None:
        subsystemName = subsystem.subsystem

    if hist.canvas is None:
        # Reset canvas and make it accessible through the hist object
        hist.canvas = canvas
        canvas.Clear()
        # Reset log status, since clear does not do this
        canvas.SetLogx(False)
        canvas.SetLogy(False)
        canvas.SetLogz(False)

    # Ensure we plot onto the right canvas
    hist.canvas.cd()

    # Apply projection functions
    # Must be done before drawing!
    for func in hist.projectionFunctionsToApply:
        logger.debug("Calling projection func: {0}".format(func))
        func(subsystem, hist, processingOptions)

    # Setup and draw histogram
    # Turn off title, but store the value
    ROOT.gStyle.SetOptTitle(0)
    logger.debug("hist: {}, hist.hist: {}".format(hist, hist.hist))
    hist.hist.Draw(hist.drawOptions)

    # Call functions for each hist
    # logger.debug("Functions to apply: {0}".format(hist.functionsToApply))
    for func in hist.functionsToApply:
        logger.debug("Calling func: {0}".format(func))
        func(subsystem, hist, processingOptions)

    logger.debug("histName: {}, hist: {}".format(hist.histName, hist.hist))
    # logger.debug("histName: {}, hist: {}, hist entries: {}".format(hist.histName, hist.hist, hist.hist.GetEntries()))

    # Apply trending functions
    print("hist {} trending objects: {}".format(hist.histName, hist.trendingObjects))
    for trendingObject in hist.trendingObjects:
        logger.debug("Filling trending object {}".format(trendingObject.name))
        trendingObject.fill(hist)
        # func(hist)

    # Filter here for hists in the subsystem if subsystem != fileLocationSubsystem
    # Thus, we can filter the proper subsystems for subsystems that don't have their own data files
    # if subsystem.subsystem != subsystem.fileLocationSubsystem and subsystem.subsystem not in hist.GetName():
    #    continue

    # Save
    outputName = hist.histName
    # Replace any slashes with underscores to ensure that it can be used safely as a filename
    outputName = outputName.replace("/", "_")
    outputFilename = outputFormatting % (
    os.path.join(processingParameters["dirPrefix"], subsystem.imgDir % {"subsystem": subsystemName}),
    outputName,
    processingParameters["fileExtension"])
    logger.debug("Saving hist to {}".format(outputFilename))
    hist.canvas.SaveAs(outputFilename)

    # Write BufferJSON
    jsonBufferFile = outputFormatting % (
    os.path.join(processingParameters["dirPrefix"], subsystem.jsonDir % {"subsystem": subsystemName}),
    outputName,
    "json")
    # logger.debug("jsonBufferFile: {0}".format(jsonBufferFile))
    # GZip is performed by the web server, not here!
    with open(jsonBufferFile, "wb") as f:
        f.write(ROOT.TBufferJSON.ConvertToJSON(canvas).Data().encode())

    # Clear hist and canvas so that we can successfully save
    hist.hist = None
    hist.canvas = None


###################################################
def compareProcessingOptionsDicts(inputProcessingOptions, processingOptions):
    """ Compare an input and existing processing options dicts and return True if all input options are the same values as in the existing options.

    NOTE:
        The existing processing options can have more than entries than the input. Only the values in the input are checked.
    
    """
    processingOptionsAreTheSame = True
<<<<<<< HEAD
    for key, val in inputProcessingOptions.items():
=======
    for key,val in iteritems(inputProcessingOptions):
>>>>>>> 81ab78d5
        if key not in processingOptions:
            return (None, None, {"Processing option error": [
                "Key \"{0}\" in inputProcessingOptions ({1}) is not in subsystem processingOptions {2}!".format(key,
                                                                                                                inputProcessingOptions,
                                                                                                                processingOptions)]})
        if val != processingOptions[key]:
            processingOptionsAreTheSame = False
            break

    return processingOptionsAreTheSame


###################################################
def validateAndCreateNewTimeSlice(run, subsystem, minTimeMinutes, maxTimeMinutes, inputProcessingOptions):
    # User filter time, in unix time. This makes it possible to compare to the startOfRun and endOfRun times
    minTimeCutUnix = minTimeMinutes * 60 + subsystem.startOfRun
    maxTimeCutUnix = maxTimeMinutes * 60 + subsystem.startOfRun

    # If max filter time is greater than max file time, merge up to and including last file
    if maxTimeCutUnix > subsystem.endOfRun:
        logger.warning("Input max time exceeds data! It has been reset to the maximum allowed.")
        maxTimeMinutes = subsystem.runLength
        maxTimeCutUnix = subsystem.endOfRun

    # Return immediately if it is just a full time request with the normal processing options
    processingOptionsAreTheSame = compareProcessingOptionsDicts(inputProcessingOptions, subsystem.processingOptions)
    if minTimeMinutes == 0 and maxTimeMinutes == round(subsystem.runLength) and processingOptionsAreTheSame:
        return ("fullProcessing", False, None)

    # If input time range out of range, return 0
    logger.info("Filtering time window! Min:{0}, Max: {1}".format(minTimeMinutes, maxTimeMinutes))
    if minTimeMinutes < 0:
        logger.info("Minimum input time less than 0!")
        return (
        None, None, {"Request Error": ["Miniumum input time of \"{0}\" is less than 0!".format(minTimeMinutes)]})
    if minTimeCutUnix > maxTimeCutUnix:
        logger.info("Max time must be greater than Min time!")
        return (None, None, {"Request Error": [
            "Max time of \"{0}\" must be greater than the min time of {1}!".format(maxTimeMinutes, minTimeMinutes)]})

    # Filter files by input time range
    filesToMerge = []
    for fileCont in subsystem.files.values():
        # logger.info("fileCont.fileTime: {0}, minTimeCutUnix: {1}, maxTimeCutUnix: {2}".format(fileCont.fileTime, minTimeCutUnix, maxTimeCutUnix))
        logger.info("fileCont.timeIntoRun (minutes): {0}, minTimeMinutes: {1}, maxTimeMinutes: {2}".format(
            round(fileCont.timeIntoRun / 60), minTimeMinutes, maxTimeMinutes))
        # if fileCont.fileTime >= minTimeCutUnix and fileCont.fileTime <= maxTimeCutUnix and fileCont.combinedFile == False:
        # It is important to make this check in such a way that we can round to the nearest minute.
        if round(fileCont.timeIntoRun / 60) >= minTimeMinutes and round(
                fileCont.timeIntoRun / 60) <= maxTimeMinutes and fileCont.combinedFile == False:
            # The file is in the time range, so we keep it
            filesToMerge.append(fileCont)

    # If filesToMerge is empty, then the time range has no files. We need to report as such
    if not filesToMerge:
        return (None, None, {"Request Error": [
            "No files are available in requested range of {0}-{1}! Please make another request with a different range".format(
                minTimeMinutes, maxTimeMinutes)]})

    # Sort files by time
    filesToMerge.sort(key=lambda x: x.fileTime)

    # logger.info("filesToMerge: {0}, times: {1}".format(filesToMerge, [x.fileTime for x in filesToMerge]))

    # Get min and max time stamp remaining
    minFilteredTimeStamp = filesToMerge[0].fileTime
    maxFilteredTimeStamp = filesToMerge[-1].fileTime

    # Check if it already exists and return if that is the case
<<<<<<< HEAD
    # logger.info("subsystem.timeSlice: {0}".format(subsystem.timeSlices))
    for key, timeSlice in subsystem.timeSlices.items():
        # logger.info("minFilteredTimeStamp: {0}, maxFilteredTimeStamp: {1}, timeSlice.minTime: {2}, timeSlice.maxTime: {3}".format(minFilteredTimeStamp, maxFilteredTimeStamp, timeSlice.minTime, timeSlice.maxTime))
=======
    #logger.info("subsystem.timeSlice: {0}".format(subsystem.timeSlices))
    for key, timeSlice in iteritems(subsystem.timeSlices):
        #logger.info("minFilteredTimeStamp: {0}, maxFilteredTimeStamp: {1}, timeSlice.minTime: {2}, timeSlice.maxTime: {3}".format(minFilteredTimeStamp, maxFilteredTimeStamp, timeSlice.minTime, timeSlice.maxTime))
>>>>>>> 81ab78d5
        processingOptionsAreTheSame = compareProcessingOptionsDicts(inputProcessingOptions, timeSlice.processingOptions)
        if timeSlice.minUnixTimeAvailable == minFilteredTimeStamp and timeSlice.maxUnixTimeAvailable == maxFilteredTimeStamp and processingOptionsAreTheSame:
            # Already exists - we don't need to remerge or reprocess
            return (key, False, None)

    # Hash processing options so that we can compare
    # The hash is needed to ensure that different options with the same times don't overwrite each other!
    optionsHash = hashlib.sha1(str(inputProcessingOptions).encode()).hexdigest()
    # Determine index by UUID to ensure that there is no clash
    timeSliceCont = processingClasses.timeSliceContainer(minUnixTimeRequested=minTimeCutUnix,
                                                         maxUnixTimeRequested=maxTimeCutUnix,
                                                         minUnixTimeAvailable=minFilteredTimeStamp,
                                                         maxUnixTimeAvailable=maxFilteredTimeStamp,
                                                         startOfRun=subsystem.startOfRun,
                                                         filesToMerge=filesToMerge,
                                                         optionsHash=optionsHash)
    # Set the processing options in the time slice container
<<<<<<< HEAD
    for key, val in inputProcessingOptions.items():
=======
    for key, val in iteritems(inputProcessingOptions):
>>>>>>> 81ab78d5
        timeSliceCont.processingOptions[key] = val

    uuidDictKey = str(uuid.uuid4())
    subsystem.timeSlices[uuidDictKey] = timeSliceCont

    return (uuidDictKey, True, None)


###################################################
def processTimeSlices(runs, timeSliceRunNumber, minTimeRequested, maxTimeRequested, subsystemName,
                      inputProcessingOptions):
    """ Processes a given run using only data in a given time range (ie time slices).

    Usually invoked via the web app on a particular run page.

    Args:
        timeSliceRunNumber (str): The run dir to be processed.
        minTimeRequested (int): The requested start time of the merge in minutes.
        maxTimeRequested (int): The requested end time of the merge in minutes.
        subsystemName (str): The current subsystem by three letter, all capital name (ex. ``EMC``).

    Returns:
        str: Path to the run page that was generated.

    """
    # Setup start runDir string of the form "Run#"
    # runDir = "Run" + str(timeSliceRunNumber)
    runDir = timeSliceRunNumber
    logger.info("Processing %s" % runDir)

    # Load run information
    if runDir in runs:
        run = runs[runDir]
    else:
        return {"Request Error": [
            "Requested Run {0}, but there is no run information on it! Please check that it is a valid run and retry in a few minutes!".format(
                timeSliceRunNumber)]}

    # Get subsystem
    subsystem = run.subsystems[subsystemName]
    logger.info("subsystem.baseDir: {0}".format(subsystem.baseDir))

    # Setup dirPrefix
    dirPrefix = processingParameters["dirPrefix"]

    # Takes histos from dirPrefix and moves them into Run dir structure, with a subdir for each subsystem
    # While this function should be fast, we want this to run to ensure that time slices use the most recent data
    # available in performed on a run this is ongoing
    runDict = utilities.moveRootFiles(dirPrefix, processingParameters["subsystemList"])

    # Little should happen here since few, if any files, should be moved
    processMovedFilesIntoRuns(runs, runDict)

    logger.info("runLength: {0}".format(subsystem.runLength))

    # Validate and create time slice
    (timeSliceKey, newlyCreated, errors) = validateAndCreateNewTimeSlice(run, subsystem, minTimeRequested,
                                                                         maxTimeRequested, inputProcessingOptions)
    if errors:
        return errors
    # It has already been merged and processed
    if not newlyCreated:
        # This is the UUID
        return timeSliceKey

    timeSlice = subsystem.timeSlices[timeSliceKey]

    # Merge only the partial run.
    # Return if there were errors in merging
    errors = mergeFiles.merge(dirPrefix, run, subsystem,
                              cumulativeMode=processingParameters["cumulativeMode"],
                              timeSlice=timeSlice)
    if errors:
        return errors

    # Print variables for log
    logger.debug("minTimeRequested: {0}, maxTimeRequested: {1}".format(minTimeRequested, maxTimeRequested))
    logger.debug("subsystem.subsystem: {0}, subsystem.fileLocationSubsystem: {1}".format(subsystem.subsystem,
                                                                                         subsystem.fileLocationSubsystem))

    # Generate the histograms
    outputFormattingSave = os.path.join("%s", "{0}.%s.%s".format(timeSlice.filenamePrefix))
    logger.debug("outputFormattingSave: {0}".format(outputFormattingSave))
    logger.debug("path: {0}".format(os.path.join(processingParameters["dirPrefix"],
                                                 subsystem.baseDir,
                                                 timeSlice.filename.filename)))
    logger.debug("timeSlice.processingOptions: {0}".format(timeSlice.processingOptions))
    outputHistNames = processRootFile(os.path.join(processingParameters["dirPrefix"],
                                                   subsystem.baseDir,
                                                   timeSlice.filename.filename),
                                      outputFormattingSave, subsystem,
                                      processingOptions=timeSlice.processingOptions)

    logger.info("Finished processing {0}!".format(run.prettyName))

    # No errors, so return the key
    return timeSliceKey


###################################################
def createNewSubsystemFromMergeInformation(runs, subsystem, runDict, runDir):
    """ Creates a new subsystem based on the information from the merge. """
    if subsystem in runDict.subsystems:
        fileLocationSubsystem = subsystem
    else:
        if "HLT" in runDict.subsystems:
            fileLocationSubsystem = "HLT"
        else:
            # Cannot create subsystem, since the HLT doesn't exist as a fall back
            return 1

    filenames = sorted(runDict[runDir].subsystems[fileLocationSubsystem])
    startOfRun = utilities.extractTimeStampFromFilename(filenames[0])
    endOfRun = utilities.extractTimeStampFromFilename(filenames[-1])
    logger.info("runLength filename: {0}".format(filenames[-1]))

    # Create the subsystem
    showRootFiles = False
    if subsystem in processingParameters["subsystemsWithRootFilesToShow"]:
        showRootFiles = True
    runs[runDir].subsystems[subsystem] = processingClasses.subsystemContainer(subsystem=subsystem,
                                                                              runDir=runDir,
                                                                              startOfRun=startOfRun,
                                                                              endOfRun=endOfRun,
                                                                              showRootFiles=showRootFiles,
                                                                              fileLocationSubsystem=fileLocationSubsystem)

    # Handle files
    subsystemFiles = runs[runDir].subsystems[subsystem].files
    for filename in filenames:
        subsystemFiles[utilities.extractTimeStampFromFilename(filename)] = processingClasses.fileContainer(filename,
                                                                                                           startOfRun)
    # runs[runDir].subsystems[subsystem].files = files

    # Flag that there are new files
    runs[runDir].subsystems[subsystem].newFile = True


###################################################
def processMovedFilesIntoRuns(runs, runDict):
    for runDir in runDict:
        if runDir in runs:
            run = runs[runDir]
            # Update each subsystem and note that it needs to be reprocessed
            for subsystemName in processingParameters["subsystemList"]:
                if subsystemName in runs.subsystems:
                    # Update the existing subsystem
                    subsystem = run.subsystems[subsystemName]
                    subsystem.newFile = True
                    for filename in runDict[runDir][subsystem]:
                        subsystem.files[
                            utilities.extractTimeStampFromFilename(filename)] = processingClasses.fileContainer(
                            filename=filename, startOfRun=subsystem.startOfRun)

                    # Update time stamps
                    fileKeys = subsystem.files.keys()
                    # This should rarely change, but in principle we could get a new file that we missed.
                    subsystem.startOfRun = fileKeys[0]
                    logger.info("Previous EOR: {0}\tNew: {1}".format(subsystem.endOfRun, fileKeys[-1]))
                    subsystem.endOfRun = fileKeys[-1]
                else:
                    # Create a new subsystem
                    createNewSubsystemFromMergeInformation(runs, subsystemName, runDict, runDir)

        else:
            runs[runDir] = processingClasses.runContainer(runDir=runDir,
                                                          fileMode=processingParameters["cumulativeMode"],
                                                          hltMode=runDict[runDir]["hltMode"])
            # Add files and subsystems.
            # We are creating runs here, so we already have all the information that we need from moving the files
            for subsystem in processingParameters["subsystemList"]:
                createNewSubsystemFromMergeInformation(runs, subsystem, runDict, runDir)


###################################################
def processAllRuns():
    """ Process all available data and write out individual run pages and a run list.

    This function moves all data that has been received by the HLT, categorizes the data by subsystem
    and puts it into a directory structure, prints it out applying the proper always applied QA
    functions, and then writes out web pages for each individual run, as well as a run list index
    which allows access to all runs.
    Each run will only be processed if necessary (for example, if there is new data) or if it is
    specifically set to reprocess in the configuration files.
    This function drives all of the processing, except for functions that are specifically
    requested by a user through the web app (ie. QA and time slices).

    This is the main function to process data, and should be run repeatedly with a short period
    to ensure that data is processed in a timely manner. This function also can handle exporting
    the data to another system, such as PDSF, via rsync.

    Note:
        Configuration is set in the class :class:`config.processingParams.processingParameters`
        instead of via arguments to this function. This allows it to be easily invoked
        via ``python processRuns.py`` in the terminal.

    Args:
        None: See the note above.

    Returns:
        None

    """
    dirPrefix = processingParameters["dirPrefix"]

    # Get the database
    (dbRoot, connection) = utilities.getDB(processingParameters["databaseLocation"])

    # Create runs list
    if "runs" in dbRoot:
        # The objects exist, so just use the stored copy and update it.
        logger.info("Utilizing existing database!")
        runs = dbRoot["runs"]

        # Files which were new are marked as such from the previous run,
        # They are not anymore, so we mark them as processed
        for runDir, run in runs.items():
            for subsystemName, subsystem in run.subsystems.items():
                if subsystem.newFile:
                    subsystem.newFile = False
    else:
        # Create the runs tree to store the information
        dbRoot["runs"] = BTrees.OOBTree.BTree()
        runs = dbRoot["runs"]

        # The objects don't exist, so we need to create them.
        # This will be a slow process, so the results should be stored
        for runDir in utilities.findCurrentRunDirs(dirPrefix):
            # Create run object
            runs[runDir] = processingClasses.runContainer(runDir=runDir,
                                                          fileMode=processingParameters["cumulativeMode"])

        # Find files and create subsystems
        for runDir, run in runs.items():
            for subsystem in processingParameters["subsystemList"]:
                # Skip trending subsystem here
                # if subsystem == "TDG":
                #    continue

                # If subsystem exists, then create file containers 
                subsystemPath = os.path.join(dirPrefix, runDir, subsystem)
                if os.path.exists(subsystemPath):
                    fileLocationSubsystem = subsystem
                else:
                    if os.path.exists(os.path.join(dirPrefix, runDir, "HLT")):
                        fileLocationSubsystem = "HLT"
                        # Define subsystem path properly for this data arrangement
                        subsystemPath = subsystemPath.replace(subsystem, "HLT")
                    else:
                        # Cannot create subsystem, since the HLT doesn't exist as a fall back
                        if subsystem == "HLT":
                            logger.warning(
                                "Could not create subsystem {0} in {1} due to lacking HLT files.".format(subsystem,
                                                                                                         runDir))
                        else:
                            logger.warning(
                                "Could not create subsystem {0} in {1} due to lacking {0} and HLT files.".format(
                                    subsystem, runDir))
                        continue

                logger.info("Creating subsystem {0} in {1}".format(subsystem, runDir))
                # Retrieve the files for a given directory
                [filenamesDict, runLength] = utilities.createFileDictionary(dirPrefix, runDir, fileLocationSubsystem)
                # logger.info("runLength: {0}, filenamesDict: {1}".format(runLength, filenamesDict))
                sortedKeys = sorted(filenamesDict.keys())
                startOfRun = utilities.extractTimeStampFromFilename(filenamesDict[sortedKeys[0]])
                endOfRun = utilities.extractTimeStampFromFilename(filenamesDict[sortedKeys[-1]])
                # logger.info("filenamesDict.values(): {0}".format(filenamesDict.values()))
                logger.info("startOfRun: {0}, endOfRun: {1}, runLength: {2}".format(startOfRun, endOfRun,
                                                                                    (endOfRun - startOfRun) / 60))

                # Now create the subsystem
                showRootFiles = False
                if subsystem in processingParameters["subsystemsWithRootFilesToShow"]:
                    showRootFiles = True
                run.subsystems[subsystem] = processingClasses.subsystemContainer(subsystem=subsystem,
                                                                                 runDir=run.runDir,
                                                                                 startOfRun=startOfRun,
                                                                                 endOfRun=endOfRun,
                                                                                 showRootFiles=showRootFiles,
                                                                                 fileLocationSubsystem=fileLocationSubsystem)

                # Handle files and create file containers
                subsystemFiles = run.subsystems[subsystem].files

                # And add the files to the subsystem
                for key in filenamesDict:
                    subsystemFiles[key] = processingClasses.fileContainer(filenamesDict[key], startOfRun)

                logger.debug("Files length: {0}".format(len(subsystemFiles)))

                # Add combined
                combinedFilename = [filename for filename in os.listdir(subsystemPath) if
                                    "combined" in filename and ".root" in filename]
                if len(combinedFilename) > 1:
                    logger.critical("Number of combined files in {0} is {1}, but should be 1! Exiting!".format(runDir,
                                                                                                               len(
                                                                                                                   combinedFilename)))
                    exit(0)
                if len(combinedFilename) == 1:
                    run.subsystems[subsystem].combinedFile = processingClasses.fileContainer(
                        os.path.join(runDir, fileLocationSubsystem, combinedFilename[0]), startOfRun)
                else:
                    logger.info("No combined file in {0}".format(runDir))

        # Commit any changes made to the database
        transaction.commit()

    # Create trending if necessary
    if "trending" not in dbRoot and processingParameters["trending"]:
        dbRoot["trending"] = BTrees.OOBTree.BTree()

    # Create configuration list
    if "config" not in dbRoot:
        dbRoot["config"] = persistent.mapping.PersistentMapping()

    logger.info("runs: {0}".format(list(runs.keys())))

    # Start of processing data
    # Takes histos from dirPrefix and moves them into Run dir structure, with a subdir for each subsystem
    runDict = utilities.moveRootFiles(dirPrefix, processingParameters["subsystemList"])

    logger.info("Files moved: {0}".format(runDict))

    # Now process the results from moving the files and add them into the runs list
    processMovedFilesIntoRuns(runs, runDict)

    # Potentially helpful debug information
    if processingParameters["debug"]:
        for runDir in runs.keys():
            for subsystem in runs[runDir].subsystems.keys():
                logger.debug(
                    "{0}, {1} has nFiles: {2}".format(runDir, subsystem, len(runs[runDir].subsystems[subsystem].files)))

    # Merge histograms over all runs, all subsystems if needed. Results in one combined file per subdir.
    mergedRuns = mergeFiles.mergeRootFiles(runs, dirPrefix,
                                           processingParameters["forceNewMerge"],
                                           processingParameters["cumulativeMode"])

    # Setup trending
    if processingParameters["trending"]:
        trendingContainer = processingClasses.trendingContainer(dbRoot["trending"])
        # Subsystem specific trending histograms
        # TDG corresponds to general trending histograms (perhaps between two subsystem)
        for subsystem in processingParameters["subsystemList"] + ["TDG"]:
            trendingObjects = qa.defineTrendingObjects(subsystem)
            trendingContainer.addSubsystemTrendingObjects(subsystem, trendingObjects,
                                                          forceRecreateSubsystem=processingParameters[
                                                              "forceRecreateSubsystem"])
    else:
        trendingContainer = None

    # Determine which runs to process
    outputFormattingSave = os.path.join("%s", "%s.%s")
    for runDir, run in runs.items():
        # for subsystem in subsystems:
        for subsystem in run.subsystems.values():
            # Process if there is a new file or if forceReprocessing
<<<<<<< HEAD
            logger.debug("runDir: {}, reprocessRuns: {}".format(runDir.replace("Run", ""),
                                                                processingParameters["forceReprocessRuns"]))
            if subsystem.newFile == True or processingParameters["forceReprocessing"] == True or int(
                    runDir.replace("Run", "")) in processingParameters["forceReprocessRuns"]:
=======
            logger.debug("runDir: {}, reprocessRuns: {}".format(runDir.replace("Run", ""), processingParameters["forceReprocessRuns"]))
            if subsystem.newFile or processingParameters["forceReprocessing"] or int(runDir.replace("Run","")) in processingParameters["forceReprocessRuns"]:
>>>>>>> 81ab78d5
                # Process combined root file: plot histos and save in imgDir
                logger.info("About to process {0}, {1}".format(run.prettyName, subsystem.subsystem))
                processRootFile(os.path.join(processingParameters["dirPrefix"], subsystem.combinedFile.filename),
                                outputFormattingSave,
                                subsystem,
                                forceRecreateSubsystem=processingParameters["forceRecreateSubsystem"],
                                trendingContainer=trendingContainer)
                if trendingContainer and not trendingContainer.updateToDate:
                    # Loop over process root file with various until it is up to date
                    pass
            else:
                # We often want to skip this point since most runs will not need to be processed most times
                logger.debug("Don't need to process {0}. It has already been processed".format(run.prettyName))

        # Commit after we have successfully processed a run
        transaction.commit()

    logger.info("Finished processing!")

    if trendingContainer:
        # Run trending once we have gotten to the most recent run
        logger.info("About to process trending")
        processTrending(outputFormatting=outputFormattingSave,
                        trending=trendingContainer,
                        forceRecreateSubsystem=processingParameters["forceRecreateSubsystem"])

        # Commit after we have successfully processed the trending
        transaction.commit()

    logger.info("Finishing trending")

    # Send data to pdsf via rsync
    if processingParameters["sendData"]:
        logger.info("Preparing to send data")
        utilities.rsyncData(dirPrefix, processingParameters["remoteUsername"], processingParameters["remoteSystems"],
                            processingParameters["remoteFileLocations"])

    # Update receiver last modified time if the log exists
    receiverLogFileDir = os.path.join("deploy")
    receiverLogFilePath = os.path.join(receiverLogFileDir,
                                       next((name for name in os.listdir(receiverLogFileDir) if "Receiver.log" in name),
                                            ""))
    logger.debug("receiverLogFilePath: {0}".format(receiverLogFilePath))

    # Add the receiver last modified time
    if receiverLogFilePath and os.path.exists(receiverLogFilePath):
        logger.debug("Updating receiver log last modified time!")
        receiverLogLastModified = os.path.getmtime(receiverLogFilePath)
        dbRoot["config"]["receiverLogLastModified"] = receiverLogLastModified

    # Add users and secret key if debugging
    # This needs to be done manually if deploying, since this requires some care to ensure that everything is configured properly
    if processingParameters["debug"]:
        utilities.updateDBSensitiveParameters(dbRoot)

    # Ensure that any additional changes are committed
    transaction.commit()
    connection.close()


# Allows the function to be invoked automatically when run with python while not invoked when loaded as a module
if __name__ == "__main__":
    pass<|MERGE_RESOLUTION|>--- conflicted
+++ resolved
@@ -35,19 +35,18 @@
 # Python logging system
 # See: https://stackoverflow.com/a/346501
 import logging
-
 # Setup logger
 if __name__ == "__main__":
     # By not setting a name, we get everything!
-    # logger = logging.getLogger("")
+    #logger = logging.getLogger("")
     # Alternatively, we could set processRuns to get everything derived from that
-    # logger = logging.getLogger("processRuns")
+    #logger = logging.getLogger("processRuns")
     pass
 else:
     # When imported, we just want it to take on it normal name
     logger = logging.getLogger(__name__)
     # Alternatively, we could set processRuns to get everything derived from that
-    # logger = logging.getLogger("processRuns")
+    #logger = logging.getLogger("processRuns")
 
 # ZODB
 import BTrees.OOBTree
@@ -56,7 +55,6 @@
 
 # Config
 from ..base import config
-
 (processingParameters, filesRead) = config.readConfig(config.configurationType.processing)
 
 # Module includes
@@ -65,10 +63,8 @@
 from . import qa
 from . import processingClasses
 
-
-###################################################
-def processRootFile(filename, outputFormatting, subsystem, processingOptions=None, forceRecreateSubsystem=False,
-                    trendingContainer=None):
+###################################################
+def processRootFile(filename, outputFormatting, subsystem, processingOptions = None, forceRecreateSubsystem = False, trendingContainer = None):
     """ Process a given root file, printing out all histograms.
 
     Args:
@@ -100,31 +96,31 @@
     if not subsystem.hists:
         for key in keysInFile:
             classOfObject = ROOT.gROOT.GetClass(key.GetClassName())
-            # if classOfObject.InheritsFrom("TH1"):
+            #if classOfObject.InheritsFrom("TH1"):
             if classOfObject.InheritsFrom(ROOT.TH1.Class()):
                 # Create histogram object
                 hist = processingClasses.histogramContainer(key.GetName())
                 hist.hist = None
                 hist.canvas = None
                 hist.histType = classOfObject
-                # hist.hist = key.ReadObj()
-                # hist.canvas = ROOT.TCanvas("{0}Canvas{1}{2}".format(hist.histName, subsystem.subsystem, subsystem.startOfRun),
+                #hist.hist = key.ReadObj()
+                #hist.canvas = ROOT.TCanvas("{0}Canvas{1}{2}".format(hist.histName, subsystem.subsystem, subsystem.startOfRun),
                 #                           "{0}Canvas{1}{2}".format(hist.histName, subsystem.subsystem, subsystem.startOfRun))
                 # Shouldn't be needed, because I keep a reference to it
-                # ROOT.SetOwnership(hist.canvas, False)
+                #ROOT.SetOwnership(hist.canvas, False)
                 subsystem.histsInFile[hist.histName] = hist
 
                 # Set nEvents
-                # if subsystem.nEvents is None and "events" in hist.histName.lower():
+                #if subsystem.nEvents is None and "events" in hist.histName.lower():
                 if "events" in hist.histName.lower():
                     subsystem.nEvents = key.ReadObj().GetBinContent(1)
 
-        # logger.debug("pre  create additional histsAvailable: {}".format(", ".join(subsystem.histsAvailable.keys())))
+        #logger.debug("pre  create additional histsAvailable: {}".format(", ".join(subsystem.histsAvailable.keys())))
 
         # Create additional histograms
         qa.createAdditionalHistograms(subsystem)
 
-        # logger.debug("post create additional histsAvailable: {}".format(", ".join(subsystem.histsAvailable.keys())))
+        #logger.debug("post create additional histsAvailable: {}".format(", ".join(subsystem.histsAvailable.keys())))
 
         # Create the subsystem stacks
         qa.createHistogramStacks(subsystem)
@@ -136,9 +132,7 @@
         if not subsystem.histGroups:
             sortingSuccess = qa.createHistGroups(subsystem)
             if sortingSuccess is False:
-                logger.debug(
-                    "Subsystem {0} does not have a sorting function. Adding all histograms into one group!".format(
-                        subsystem.subsystem))
+                logger.debug("Subsystem {0} does not have a sorting function. Adding all histograms into one group!".format(subsystem.subsystem))
 
                 if subsystem.fileLocationSubsystem != subsystem.subsystem:
                     selection = subsystem.subsystem
@@ -147,8 +141,7 @@
                     # However, having this selection for other subsystems is dangerous, because it will include many unrelated hists
                     selection = ""
                 logger.info("selection: {0}".format(selection))
-                subsystem.histGroups.append(
-                    processingClasses.histogramGroupContainer(subsystem.subsystem + " Histograms", selection))
+                subsystem.histGroups.append(processingClasses.histogramGroupContainer(subsystem.subsystem + " Histograms", selection))
 
         logger.debug("post groups histsAvailable: {}".format(", ".join(subsystem.histsAvailable.keys())))
 
@@ -176,9 +169,7 @@
                 # Add it to the subsystem
                 subsystem.hists[hist.histName] = hist
             else:
-                logger.debug(
-                    "Skipping histogram {0} since it is not classifiable for subsystem {1}".format(hist.histName,
-                                                                                                   subsystem.subsystem))
+                logger.debug("Skipping histogram {0} since it is not classifiable for subsystem {1}".format(hist.histName, subsystem.subsystem))
 
     # Set the proper processing options
     # If it was passed in, it was from time slices
@@ -195,17 +186,14 @@
         for histName in histGroup.histList:
             # Retrieve histogram and canvas
             hist = subsystem.hists[histName]
-            retrievedHist = hist.retrieveHistogram(fIn=fIn, ROOT=ROOT)
+            retrievedHist = hist.retrieveHistogram(fIn = fIn, ROOT = ROOT)
             if not retrievedHist:
-                logger.warning(
-                    "Could not retrieve histogram for hist {}, histList: {}".format(hist.histName, hist.histList))
+                logger.warning("Could not retrieve histogram for hist {}, histList: {}".format(hist.histName, hist.histList))
                 continue
-            processHist(subsystem=subsystem, hist=hist, canvas=canvas, outputFormatting=outputFormatting,
-                        processingOptions=processingOptions)
-
-
-###################################################
-def processTrending(outputFormatting, trending, processingOptions=None, forceRecreateSubsystem=False):
+            processHist(subsystem = subsystem, hist = hist, canvas = canvas, outputFormatting = outputFormatting, processingOptions = processingOptions)
+
+###################################################
+def processTrending(outputFormatting, trending, processingOptions = None, forceRecreateSubsystem = False):
     # Set the proper processing options
     # If it was passed in, it was from time slices
     if processingOptions is None:
@@ -217,25 +205,16 @@
 
     logger.debug("trending.trendingObjects: {}".format([key for key in trending.trendingObjects.keys()]))
     logger.debug("trending.trendingObjects: {}".format(trending.trendingObjects["TPC"]))
-<<<<<<< HEAD
-    for subsystemName, subsystem in trending.trendingObjects.items():
-        logger.debug("{}: subsystem from trending: {}".format(subsystemName, subsystem))
-        for name, trendingObject in subsystem.items():
-=======
     for subsystemName, subsystem in iteritems(trending.trendingObjects):
         logger.debug("{}: subsystem from trending: {}".format(subsystemName, subsystem))
         for name, trendingObject in iteritems(subsystem):
->>>>>>> 81ab78d5
             hist = trendingObject.hist
-            hist.retrieveHistogram(trending=trending, ROOT=ROOT)
-            logger.debug("trendingObject: {}, hist: {}, hist.histName: {}, hist.hist: {}".format(trendingObject, hist,
-                                                                                                 hist.histName,
-                                                                                                 hist.hist))
-            # logger.debug("entries: {}".format(hist.hist.GetEntries()))
+            hist.retrieveHistogram(trending = trending, ROOT = ROOT)
+            logger.debug("trendingObject: {}, hist: {}, hist.histName: {}, hist.hist: {}".format(trendingObject, hist, hist.histName, hist.hist))
+            #logger.debug("entries: {}".format(hist.hist.GetEntries()))
             # TEMP - Check for entries!
             if hist.hist.InheritsFrom(ROOT.TH1.Class()):
-                nonzeroBins = [index for index in range(0, hist.hist.GetXaxis().GetNbins()) if
-                               hist.hist.GetBinContent(index) > 0.]
+                nonzeroBins = [index for index in range(0, hist.hist.GetXaxis().GetNbins()) if hist.hist.GetBinContent(index) > 0.]
             else:
                 import ctypes
                 x = ctypes.c_double(0.)
@@ -250,12 +229,10 @@
                 logger.debug("nonzeroBins: {}".format(nonzeroBins))
                 logger.debug("values: {}".format(values))
             # ENDTEMP
-            processHist(subsystem=trending, hist=hist, canvas=canvas, outputFormatting=outputFormatting,
-                        processingOptions=processingOptions, subsystemName=subsystemName)
-
-
-###################################################
-def processHist(subsystem, hist, canvas, outputFormatting, processingOptions, subsystemName=None):
+            processHist(subsystem = trending, hist = hist, canvas = canvas, outputFormatting = outputFormatting, processingOptions = processingOptions, subsystemName = subsystemName)
+
+###################################################
+def processHist(subsystem, hist, canvas, outputFormatting, processingOptions, subsystemName = None):
     # In the case of trending, we have to pass a separate subsystem name because the trending container
     # holds hists from various subsystems
     if subsystemName is None:
@@ -286,43 +263,41 @@
     hist.hist.Draw(hist.drawOptions)
 
     # Call functions for each hist
-    # logger.debug("Functions to apply: {0}".format(hist.functionsToApply))
+    #logger.debug("Functions to apply: {0}".format(hist.functionsToApply))
     for func in hist.functionsToApply:
         logger.debug("Calling func: {0}".format(func))
         func(subsystem, hist, processingOptions)
 
     logger.debug("histName: {}, hist: {}".format(hist.histName, hist.hist))
-    # logger.debug("histName: {}, hist: {}, hist entries: {}".format(hist.histName, hist.hist, hist.hist.GetEntries()))
+    #logger.debug("histName: {}, hist: {}, hist entries: {}".format(hist.histName, hist.hist, hist.hist.GetEntries()))
 
     # Apply trending functions
     print("hist {} trending objects: {}".format(hist.histName, hist.trendingObjects))
     for trendingObject in hist.trendingObjects:
         logger.debug("Filling trending object {}".format(trendingObject.name))
         trendingObject.fill(hist)
-        # func(hist)
+        #func(hist)
 
     # Filter here for hists in the subsystem if subsystem != fileLocationSubsystem
     # Thus, we can filter the proper subsystems for subsystems that don't have their own data files
-    # if subsystem.subsystem != subsystem.fileLocationSubsystem and subsystem.subsystem not in hist.GetName():
+    #if subsystem.subsystem != subsystem.fileLocationSubsystem and subsystem.subsystem not in hist.GetName():
     #    continue
 
     # Save
     outputName = hist.histName
     # Replace any slashes with underscores to ensure that it can be used safely as a filename
     outputName = outputName.replace("/", "_")
-    outputFilename = outputFormatting % (
-    os.path.join(processingParameters["dirPrefix"], subsystem.imgDir % {"subsystem": subsystemName}),
-    outputName,
-    processingParameters["fileExtension"])
+    outputFilename = outputFormatting % (os.path.join(processingParameters["dirPrefix"], subsystem.imgDir % {"subsystem" : subsystemName}),
+                                         outputName,
+                                         processingParameters["fileExtension"])
     logger.debug("Saving hist to {}".format(outputFilename))
     hist.canvas.SaveAs(outputFilename)
 
     # Write BufferJSON
-    jsonBufferFile = outputFormatting % (
-    os.path.join(processingParameters["dirPrefix"], subsystem.jsonDir % {"subsystem": subsystemName}),
-    outputName,
-    "json")
-    # logger.debug("jsonBufferFile: {0}".format(jsonBufferFile))
+    jsonBufferFile = outputFormatting % (os.path.join(processingParameters["dirPrefix"], subsystem.jsonDir % {"subsystem" : subsystemName}),
+                                         outputName,
+                                         "json")
+    #logger.debug("jsonBufferFile: {0}".format(jsonBufferFile))
     # GZip is performed by the web server, not here!
     with open(jsonBufferFile, "wb") as f:
         f.write(ROOT.TBufferJSON.ConvertToJSON(canvas).Data().encode())
@@ -330,7 +305,6 @@
     # Clear hist and canvas so that we can successfully save
     hist.hist = None
     hist.canvas = None
-
 
 ###################################################
 def compareProcessingOptionsDicts(inputProcessingOptions, processingOptions):
@@ -341,28 +315,20 @@
     
     """
     processingOptionsAreTheSame = True
-<<<<<<< HEAD
-    for key, val in inputProcessingOptions.items():
-=======
     for key,val in iteritems(inputProcessingOptions):
->>>>>>> 81ab78d5
         if key not in processingOptions:
-            return (None, None, {"Processing option error": [
-                "Key \"{0}\" in inputProcessingOptions ({1}) is not in subsystem processingOptions {2}!".format(key,
-                                                                                                                inputProcessingOptions,
-                                                                                                                processingOptions)]})
+            return (None, None, {"Processing option error": ["Key \"{0}\" in inputProcessingOptions ({1}) is not in subsystem processingOptions {2}!".format(key, inputProcessingOptions, processingOptions)]})
         if val != processingOptions[key]:
             processingOptionsAreTheSame = False
             break
 
     return processingOptionsAreTheSame
 
-
 ###################################################
 def validateAndCreateNewTimeSlice(run, subsystem, minTimeMinutes, maxTimeMinutes, inputProcessingOptions):
     # User filter time, in unix time. This makes it possible to compare to the startOfRun and endOfRun times
-    minTimeCutUnix = minTimeMinutes * 60 + subsystem.startOfRun
-    maxTimeCutUnix = maxTimeMinutes * 60 + subsystem.startOfRun
+    minTimeCutUnix = minTimeMinutes*60 + subsystem.startOfRun
+    maxTimeCutUnix = maxTimeMinutes*60 + subsystem.startOfRun
 
     # If max filter time is greater than max file time, merge up to and including last file
     if maxTimeCutUnix > subsystem.endOfRun:
@@ -376,54 +342,42 @@
         return ("fullProcessing", False, None)
 
     # If input time range out of range, return 0
-    logger.info("Filtering time window! Min:{0}, Max: {1}".format(minTimeMinutes, maxTimeMinutes))
+    logger.info("Filtering time window! Min:{0}, Max: {1}".format(minTimeMinutes,maxTimeMinutes)) 
     if minTimeMinutes < 0:
         logger.info("Minimum input time less than 0!")
-        return (
-        None, None, {"Request Error": ["Miniumum input time of \"{0}\" is less than 0!".format(minTimeMinutes)]})
+        return (None, None, {"Request Error": ["Miniumum input time of \"{0}\" is less than 0!".format(minTimeMinutes)]})
     if minTimeCutUnix > maxTimeCutUnix:
         logger.info("Max time must be greater than Min time!")
-        return (None, None, {"Request Error": [
-            "Max time of \"{0}\" must be greater than the min time of {1}!".format(maxTimeMinutes, minTimeMinutes)]})
+        return (None, None, {"Request Error": ["Max time of \"{0}\" must be greater than the min time of {1}!".format(maxTimeMinutes, minTimeMinutes)]})
 
     # Filter files by input time range
     filesToMerge = []
     for fileCont in subsystem.files.values():
-        # logger.info("fileCont.fileTime: {0}, minTimeCutUnix: {1}, maxTimeCutUnix: {2}".format(fileCont.fileTime, minTimeCutUnix, maxTimeCutUnix))
-        logger.info("fileCont.timeIntoRun (minutes): {0}, minTimeMinutes: {1}, maxTimeMinutes: {2}".format(
-            round(fileCont.timeIntoRun / 60), minTimeMinutes, maxTimeMinutes))
-        # if fileCont.fileTime >= minTimeCutUnix and fileCont.fileTime <= maxTimeCutUnix and fileCont.combinedFile == False:
+        #logger.info("fileCont.fileTime: {0}, minTimeCutUnix: {1}, maxTimeCutUnix: {2}".format(fileCont.fileTime, minTimeCutUnix, maxTimeCutUnix))
+        logger.info("fileCont.timeIntoRun (minutes): {0}, minTimeMinutes: {1}, maxTimeMinutes: {2}".format(round(fileCont.timeIntoRun/60), minTimeMinutes, maxTimeMinutes))
+        #if fileCont.fileTime >= minTimeCutUnix and fileCont.fileTime <= maxTimeCutUnix and fileCont.combinedFile == False:
         # It is important to make this check in such a way that we can round to the nearest minute.
-        if round(fileCont.timeIntoRun / 60) >= minTimeMinutes and round(
-                fileCont.timeIntoRun / 60) <= maxTimeMinutes and fileCont.combinedFile == False:
+        if round(fileCont.timeIntoRun/60) >= minTimeMinutes and round(fileCont.timeIntoRun/60) <= maxTimeMinutes and fileCont.combinedFile == False:
             # The file is in the time range, so we keep it
             filesToMerge.append(fileCont)
 
     # If filesToMerge is empty, then the time range has no files. We need to report as such
-    if not filesToMerge:
-        return (None, None, {"Request Error": [
-            "No files are available in requested range of {0}-{1}! Please make another request with a different range".format(
-                minTimeMinutes, maxTimeMinutes)]})
+    if filesToMerge == []:
+         return (None, None, {"Request Error": ["No files are available in requested range of {0}-{1}! Please make another request with a different range".format(minTimeMinutes, maxTimeMinutes)]})
 
     # Sort files by time
     filesToMerge.sort(key=lambda x: x.fileTime)
-
-    # logger.info("filesToMerge: {0}, times: {1}".format(filesToMerge, [x.fileTime for x in filesToMerge]))
+    
+    #logger.info("filesToMerge: {0}, times: {1}".format(filesToMerge, [x.fileTime for x in filesToMerge]))
 
     # Get min and max time stamp remaining
     minFilteredTimeStamp = filesToMerge[0].fileTime
     maxFilteredTimeStamp = filesToMerge[-1].fileTime
 
     # Check if it already exists and return if that is the case
-<<<<<<< HEAD
-    # logger.info("subsystem.timeSlice: {0}".format(subsystem.timeSlices))
-    for key, timeSlice in subsystem.timeSlices.items():
-        # logger.info("minFilteredTimeStamp: {0}, maxFilteredTimeStamp: {1}, timeSlice.minTime: {2}, timeSlice.maxTime: {3}".format(minFilteredTimeStamp, maxFilteredTimeStamp, timeSlice.minTime, timeSlice.maxTime))
-=======
     #logger.info("subsystem.timeSlice: {0}".format(subsystem.timeSlices))
     for key, timeSlice in iteritems(subsystem.timeSlices):
         #logger.info("minFilteredTimeStamp: {0}, maxFilteredTimeStamp: {1}, timeSlice.minTime: {2}, timeSlice.maxTime: {3}".format(minFilteredTimeStamp, maxFilteredTimeStamp, timeSlice.minTime, timeSlice.maxTime))
->>>>>>> 81ab78d5
         processingOptionsAreTheSame = compareProcessingOptionsDicts(inputProcessingOptions, timeSlice.processingOptions)
         if timeSlice.minUnixTimeAvailable == minFilteredTimeStamp and timeSlice.maxUnixTimeAvailable == maxFilteredTimeStamp and processingOptionsAreTheSame:
             # Already exists - we don't need to remerge or reprocess
@@ -433,19 +387,15 @@
     # The hash is needed to ensure that different options with the same times don't overwrite each other!
     optionsHash = hashlib.sha1(str(inputProcessingOptions).encode()).hexdigest()
     # Determine index by UUID to ensure that there is no clash
-    timeSliceCont = processingClasses.timeSliceContainer(minUnixTimeRequested=minTimeCutUnix,
-                                                         maxUnixTimeRequested=maxTimeCutUnix,
-                                                         minUnixTimeAvailable=minFilteredTimeStamp,
-                                                         maxUnixTimeAvailable=maxFilteredTimeStamp,
-                                                         startOfRun=subsystem.startOfRun,
-                                                         filesToMerge=filesToMerge,
-                                                         optionsHash=optionsHash)
+    timeSliceCont = processingClasses.timeSliceContainer(minUnixTimeRequested = minTimeCutUnix,
+                                                          maxUnixTimeRequested = maxTimeCutUnix,
+                                                          minUnixTimeAvailable = minFilteredTimeStamp,
+                                                          maxUnixTimeAvailable = maxFilteredTimeStamp,
+                                                          startOfRun = subsystem.startOfRun,
+                                                          filesToMerge = filesToMerge,
+                                                          optionsHash = optionsHash)
     # Set the processing options in the time slice container
-<<<<<<< HEAD
-    for key, val in inputProcessingOptions.items():
-=======
     for key, val in iteritems(inputProcessingOptions):
->>>>>>> 81ab78d5
         timeSliceCont.processingOptions[key] = val
 
     uuidDictKey = str(uuid.uuid4())
@@ -453,10 +403,8 @@
 
     return (uuidDictKey, True, None)
 
-
-###################################################
-def processTimeSlices(runs, timeSliceRunNumber, minTimeRequested, maxTimeRequested, subsystemName,
-                      inputProcessingOptions):
+###################################################
+def processTimeSlices(runs, timeSliceRunNumber, minTimeRequested, maxTimeRequested, subsystemName, inputProcessingOptions):
     """ Processes a given run using only data in a given time range (ie time slices).
 
     Usually invoked via the web app on a particular run page.
@@ -472,7 +420,7 @@
 
     """
     # Setup start runDir string of the form "Run#"
-    # runDir = "Run" + str(timeSliceRunNumber)
+    #runDir = "Run" + str(timeSliceRunNumber)
     runDir = timeSliceRunNumber
     logger.info("Processing %s" % runDir)
 
@@ -480,9 +428,7 @@
     if runDir in runs:
         run = runs[runDir]
     else:
-        return {"Request Error": [
-            "Requested Run {0}, but there is no run information on it! Please check that it is a valid run and retry in a few minutes!".format(
-                timeSliceRunNumber)]}
+        return {"Request Error": ["Requested Run {0}, but there is no run information on it! Please check that it is a valid run and retry in a few minutes!".format(timeSliceRunNumber)]}
 
     # Get subsystem
     subsystem = run.subsystems[subsystemName]
@@ -502,8 +448,7 @@
     logger.info("runLength: {0}".format(subsystem.runLength))
 
     # Validate and create time slice
-    (timeSliceKey, newlyCreated, errors) = validateAndCreateNewTimeSlice(run, subsystem, minTimeRequested,
-                                                                         maxTimeRequested, inputProcessingOptions)
+    (timeSliceKey, newlyCreated, errors) = validateAndCreateNewTimeSlice(run, subsystem, minTimeRequested, maxTimeRequested, inputProcessingOptions)
     if errors:
         return errors
     # It has already been merged and processed
@@ -516,34 +461,32 @@
     # Merge only the partial run.
     # Return if there were errors in merging
     errors = mergeFiles.merge(dirPrefix, run, subsystem,
-                              cumulativeMode=processingParameters["cumulativeMode"],
-                              timeSlice=timeSlice)
+                              cumulativeMode = processingParameters["cumulativeMode"],
+                              timeSlice = timeSlice)
     if errors:
         return errors
 
     # Print variables for log
     logger.debug("minTimeRequested: {0}, maxTimeRequested: {1}".format(minTimeRequested, maxTimeRequested))
-    logger.debug("subsystem.subsystem: {0}, subsystem.fileLocationSubsystem: {1}".format(subsystem.subsystem,
-                                                                                         subsystem.fileLocationSubsystem))
+    logger.debug("subsystem.subsystem: {0}, subsystem.fileLocationSubsystem: {1}".format(subsystem.subsystem, subsystem.fileLocationSubsystem))
 
     # Generate the histograms
     outputFormattingSave = os.path.join("%s", "{0}.%s.%s".format(timeSlice.filenamePrefix))
     logger.debug("outputFormattingSave: {0}".format(outputFormattingSave))
     logger.debug("path: {0}".format(os.path.join(processingParameters["dirPrefix"],
-                                                 subsystem.baseDir,
-                                                 timeSlice.filename.filename)))
+                                               subsystem.baseDir,
+                                               timeSlice.filename.filename) ))
     logger.debug("timeSlice.processingOptions: {0}".format(timeSlice.processingOptions))
     outputHistNames = processRootFile(os.path.join(processingParameters["dirPrefix"],
                                                    subsystem.baseDir,
                                                    timeSlice.filename.filename),
                                       outputFormattingSave, subsystem,
-                                      processingOptions=timeSlice.processingOptions)
+                                      processingOptions = timeSlice.processingOptions)
 
     logger.info("Finished processing {0}!".format(run.prettyName))
 
     # No errors, so return the key
     return timeSliceKey
-
 
 ###################################################
 def createNewSubsystemFromMergeInformation(runs, subsystem, runDict, runDir):
@@ -566,23 +509,21 @@
     showRootFiles = False
     if subsystem in processingParameters["subsystemsWithRootFilesToShow"]:
         showRootFiles = True
-    runs[runDir].subsystems[subsystem] = processingClasses.subsystemContainer(subsystem=subsystem,
-                                                                              runDir=runDir,
-                                                                              startOfRun=startOfRun,
-                                                                              endOfRun=endOfRun,
-                                                                              showRootFiles=showRootFiles,
-                                                                              fileLocationSubsystem=fileLocationSubsystem)
+    runs[runDir].subsystems[subsystem] = processingClasses.subsystemContainer(subsystem = subsystem,
+                                                                              runDir = runDir,
+                                                                              startOfRun = startOfRun,
+                                                                              endOfRun = endOfRun,
+                                                                              showRootFiles = showRootFiles,
+                                                                              fileLocationSubsystem = fileLocationSubsystem)
 
     # Handle files
     subsystemFiles = runs[runDir].subsystems[subsystem].files
     for filename in filenames:
-        subsystemFiles[utilities.extractTimeStampFromFilename(filename)] = processingClasses.fileContainer(filename,
-                                                                                                           startOfRun)
-    # runs[runDir].subsystems[subsystem].files = files
+        subsystemFiles[utilities.extractTimeStampFromFilename(filename)] = processingClasses.fileContainer(filename, startOfRun)
+    #runs[runDir].subsystems[subsystem].files = files
 
     # Flag that there are new files
     runs[runDir].subsystems[subsystem].newFile = True
-
 
 ###################################################
 def processMovedFilesIntoRuns(runs, runDict):
@@ -596,9 +537,7 @@
                     subsystem = run.subsystems[subsystemName]
                     subsystem.newFile = True
                     for filename in runDict[runDir][subsystem]:
-                        subsystem.files[
-                            utilities.extractTimeStampFromFilename(filename)] = processingClasses.fileContainer(
-                            filename=filename, startOfRun=subsystem.startOfRun)
+                        subsystem.files[utilities.extractTimeStampFromFilename(filename)] = processingClasses.fileContainer(filename = filename, startOfRun = subsystem.startOfRun)
 
                     # Update time stamps
                     fileKeys = subsystem.files.keys()
@@ -611,14 +550,13 @@
                     createNewSubsystemFromMergeInformation(runs, subsystemName, runDict, runDir)
 
         else:
-            runs[runDir] = processingClasses.runContainer(runDir=runDir,
-                                                          fileMode=processingParameters["cumulativeMode"],
-                                                          hltMode=runDict[runDir]["hltMode"])
+            runs[runDir] = processingClasses.runContainer(runDir = runDir,
+                                                          fileMode = processingParameters["cumulativeMode"],
+                                                          hltMode = runDict[runDir]["hltMode"])
             # Add files and subsystems.
             # We are creating runs here, so we already have all the information that we need from moving the files
             for subsystem in processingParameters["subsystemList"]:
                 createNewSubsystemFromMergeInformation(runs, subsystem, runDict, runDir)
-
 
 ###################################################
 def processAllRuns():
@@ -662,7 +600,7 @@
 
         # Files which were new are marked as such from the previous run,
         # They are not anymore, so we mark them as processed
-        for runDir, run in runs.items():
+        for runDir,run in runs.items():
             for subsystemName, subsystem in run.subsystems.items():
                 if subsystem.newFile:
                     subsystem.newFile = False
@@ -675,14 +613,14 @@
         # This will be a slow process, so the results should be stored
         for runDir in utilities.findCurrentRunDirs(dirPrefix):
             # Create run object
-            runs[runDir] = processingClasses.runContainer(runDir=runDir,
-                                                          fileMode=processingParameters["cumulativeMode"])
+            runs[runDir] = processingClasses.runContainer( runDir = runDir, 
+                                                           fileMode = processingParameters["cumulativeMode"])
 
         # Find files and create subsystems
         for runDir, run in runs.items():
             for subsystem in processingParameters["subsystemList"]:
                 # Skip trending subsystem here
-                # if subsystem == "TDG":
+                #if subsystem == "TDG":
                 #    continue
 
                 # If subsystem exists, then create file containers 
@@ -697,36 +635,31 @@
                     else:
                         # Cannot create subsystem, since the HLT doesn't exist as a fall back
                         if subsystem == "HLT":
-                            logger.warning(
-                                "Could not create subsystem {0} in {1} due to lacking HLT files.".format(subsystem,
-                                                                                                         runDir))
+                            logger.warning("Could not create subsystem {0} in {1} due to lacking HLT files.".format(subsystem, runDir))
                         else:
-                            logger.warning(
-                                "Could not create subsystem {0} in {1} due to lacking {0} and HLT files.".format(
-                                    subsystem, runDir))
+                            logger.warning("Could not create subsystem {0} in {1} due to lacking {0} and HLT files.".format(subsystem, runDir))
                         continue
 
                 logger.info("Creating subsystem {0} in {1}".format(subsystem, runDir))
                 # Retrieve the files for a given directory
                 [filenamesDict, runLength] = utilities.createFileDictionary(dirPrefix, runDir, fileLocationSubsystem)
-                # logger.info("runLength: {0}, filenamesDict: {1}".format(runLength, filenamesDict))
+                #logger.info("runLength: {0}, filenamesDict: {1}".format(runLength, filenamesDict))
                 sortedKeys = sorted(filenamesDict.keys())
                 startOfRun = utilities.extractTimeStampFromFilename(filenamesDict[sortedKeys[0]])
                 endOfRun = utilities.extractTimeStampFromFilename(filenamesDict[sortedKeys[-1]])
-                # logger.info("filenamesDict.values(): {0}".format(filenamesDict.values()))
-                logger.info("startOfRun: {0}, endOfRun: {1}, runLength: {2}".format(startOfRun, endOfRun,
-                                                                                    (endOfRun - startOfRun) / 60))
+                #logger.info("filenamesDict.values(): {0}".format(filenamesDict.values()))
+                logger.info("startOfRun: {0}, endOfRun: {1}, runLength: {2}".format(startOfRun, endOfRun, (endOfRun - startOfRun)/60))
 
                 # Now create the subsystem
                 showRootFiles = False
                 if subsystem in processingParameters["subsystemsWithRootFilesToShow"]:
                     showRootFiles = True
-                run.subsystems[subsystem] = processingClasses.subsystemContainer(subsystem=subsystem,
-                                                                                 runDir=run.runDir,
-                                                                                 startOfRun=startOfRun,
-                                                                                 endOfRun=endOfRun,
-                                                                                 showRootFiles=showRootFiles,
-                                                                                 fileLocationSubsystem=fileLocationSubsystem)
+                run.subsystems[subsystem] = processingClasses.subsystemContainer(subsystem = subsystem,
+                                                                                 runDir = run.runDir,
+                                                                                 startOfRun = startOfRun,
+                                                                                 endOfRun = endOfRun,
+                                                                                 showRootFiles = showRootFiles,
+                                                                                 fileLocationSubsystem = fileLocationSubsystem)
 
                 # Handle files and create file containers
                 subsystemFiles = run.subsystems[subsystem].files
@@ -738,16 +671,12 @@
                 logger.debug("Files length: {0}".format(len(subsystemFiles)))
 
                 # Add combined
-                combinedFilename = [filename for filename in os.listdir(subsystemPath) if
-                                    "combined" in filename and ".root" in filename]
+                combinedFilename = [filename for filename in os.listdir(subsystemPath) if "combined" in filename and ".root" in filename]
                 if len(combinedFilename) > 1:
-                    logger.critical("Number of combined files in {0} is {1}, but should be 1! Exiting!".format(runDir,
-                                                                                                               len(
-                                                                                                                   combinedFilename)))
+                    logger.critical("Number of combined files in {0} is {1}, but should be 1! Exiting!".format(runDir, len(combinedFilename)))
                     exit(0)
                 if len(combinedFilename) == 1:
-                    run.subsystems[subsystem].combinedFile = processingClasses.fileContainer(
-                        os.path.join(runDir, fileLocationSubsystem, combinedFilename[0]), startOfRun)
+                    run.subsystems[subsystem].combinedFile = processingClasses.fileContainer(os.path.join(runDir, fileLocationSubsystem, combinedFilename[0]), startOfRun)
                 else:
                     logger.info("No combined file in {0}".format(runDir))
 
@@ -777,8 +706,7 @@
     if processingParameters["debug"]:
         for runDir in runs.keys():
             for subsystem in runs[runDir].subsystems.keys():
-                logger.debug(
-                    "{0}, {1} has nFiles: {2}".format(runDir, subsystem, len(runs[runDir].subsystems[subsystem].files)))
+                logger.debug("{0}, {1} has nFiles: {2}".format(runDir, subsystem, len(runs[runDir].subsystems[subsystem].files)))
 
     # Merge histograms over all runs, all subsystems if needed. Results in one combined file per subdir.
     mergedRuns = mergeFiles.mergeRootFiles(runs, dirPrefix,
@@ -792,34 +720,25 @@
         # TDG corresponds to general trending histograms (perhaps between two subsystem)
         for subsystem in processingParameters["subsystemList"] + ["TDG"]:
             trendingObjects = qa.defineTrendingObjects(subsystem)
-            trendingContainer.addSubsystemTrendingObjects(subsystem, trendingObjects,
-                                                          forceRecreateSubsystem=processingParameters[
-                                                              "forceRecreateSubsystem"])
+            trendingContainer.addSubsystemTrendingObjects(subsystem, trendingObjects, forceRecreateSubsystem = processingParameters["forceRecreateSubsystem"])
     else:
         trendingContainer = None
 
     # Determine which runs to process
     outputFormattingSave = os.path.join("%s", "%s.%s")
     for runDir, run in runs.items():
-        # for subsystem in subsystems:
+        #for subsystem in subsystems:
         for subsystem in run.subsystems.values():
             # Process if there is a new file or if forceReprocessing
-<<<<<<< HEAD
-            logger.debug("runDir: {}, reprocessRuns: {}".format(runDir.replace("Run", ""),
-                                                                processingParameters["forceReprocessRuns"]))
-            if subsystem.newFile == True or processingParameters["forceReprocessing"] == True or int(
-                    runDir.replace("Run", "")) in processingParameters["forceReprocessRuns"]:
-=======
             logger.debug("runDir: {}, reprocessRuns: {}".format(runDir.replace("Run", ""), processingParameters["forceReprocessRuns"]))
             if subsystem.newFile or processingParameters["forceReprocessing"] or int(runDir.replace("Run","")) in processingParameters["forceReprocessRuns"]:
->>>>>>> 81ab78d5
                 # Process combined root file: plot histos and save in imgDir
                 logger.info("About to process {0}, {1}".format(run.prettyName, subsystem.subsystem))
                 processRootFile(os.path.join(processingParameters["dirPrefix"], subsystem.combinedFile.filename),
                                 outputFormattingSave,
                                 subsystem,
-                                forceRecreateSubsystem=processingParameters["forceRecreateSubsystem"],
-                                trendingContainer=trendingContainer)
+                                forceRecreateSubsystem = processingParameters["forceRecreateSubsystem"],
+                                trendingContainer = trendingContainer)
                 if trendingContainer and not trendingContainer.updateToDate:
                     # Loop over process root file with various until it is up to date
                     pass
@@ -835,9 +754,9 @@
     if trendingContainer:
         # Run trending once we have gotten to the most recent run
         logger.info("About to process trending")
-        processTrending(outputFormatting=outputFormattingSave,
-                        trending=trendingContainer,
-                        forceRecreateSubsystem=processingParameters["forceRecreateSubsystem"])
+        processTrending(outputFormatting = outputFormattingSave,
+                        trending = trendingContainer,
+                        forceRecreateSubsystem = processingParameters["forceRecreateSubsystem"])
 
         # Commit after we have successfully processed the trending
         transaction.commit()
@@ -847,14 +766,12 @@
     # Send data to pdsf via rsync
     if processingParameters["sendData"]:
         logger.info("Preparing to send data")
-        utilities.rsyncData(dirPrefix, processingParameters["remoteUsername"], processingParameters["remoteSystems"],
-                            processingParameters["remoteFileLocations"])
+        utilities.rsyncData(dirPrefix, processingParameters["remoteUsername"], processingParameters["remoteSystems"], processingParameters["remoteFileLocations"])
 
     # Update receiver last modified time if the log exists
     receiverLogFileDir = os.path.join("deploy")
     receiverLogFilePath = os.path.join(receiverLogFileDir,
-                                       next((name for name in os.listdir(receiverLogFileDir) if "Receiver.log" in name),
-                                            ""))
+                                       next(( name for name in os.listdir(receiverLogFileDir) if "Receiver.log" in name), ""))
     logger.debug("receiverLogFilePath: {0}".format(receiverLogFilePath))
 
     # Add the receiver last modified time
@@ -872,7 +789,6 @@
     transaction.commit()
     connection.close()
 
-
 # Allows the function to be invoked automatically when run with python while not invoked when loaded as a module
 if __name__ == "__main__":
     pass