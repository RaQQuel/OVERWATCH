--- conflicted
+++ resolved
@@ -1,5 +1,4 @@
 #!/usr/bin/env python
-<<<<<<< HEAD
 """ Class for management of trends.
 
 Prepare trending part of database, create trending objects,
@@ -8,13 +7,6 @@
 .. code-author: Pawel Ostrowski <ostr000@interia.pl>, AGH University of Science and Technology
 .. code-author: Artur Wolak <>, AGH University of Science and Technology
 """
-=======
-
-""" Trending manager to direct the trending system.
-
-"""
-
->>>>>>> 9b7eabc1
 import logging
 import os
 from collections import defaultdict
