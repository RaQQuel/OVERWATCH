--- conflicted
+++ resolved
@@ -1,16 +1,9 @@
 #!/usr/bin/env python
-<<<<<<< HEAD
-""" Example trending object with mean values.
+
+""" Trending object to extract the mean of a histogram.
 
 .. code-author: Pawel Ostrowski <ostr000@interia.pl>, AGH University of Science and Technology
 """
-=======
-
-""" Trending object to extract the mean of a histogram.
-
-"""
-
->>>>>>> 9b7eabc1
 import numpy as np
 import ROOT
 
