--- conflicted
+++ resolved
@@ -387,11 +387,7 @@
 
     # Add each user, overriding an existing settings
     users = db["config"]["users"]
-<<<<<<< HEAD
-    for user, pw in sensitiveParameters["_users"].items():
-=======
     for user, pw in iteritems(sensitiveParameters["_users"]):
->>>>>>> ee5f1d2d
         users[user] = pw
         logger.info("Adding user {0}".format(user))
 
