--- conflicted
+++ resolved
@@ -2,10 +2,6 @@
 
 import aenum
 import logging
-<<<<<<< HEAD
-# import yaml
-=======
->>>>>>> 81ab78d5
 import ruamel.yaml as yaml
 import sys
 import os
@@ -15,27 +11,14 @@
 
 import warnings
 
-<<<<<<< HEAD
-# TEMP
-import pprint
-
-# ENDTEMP
-
-logger = logging.getLogger(__name__)
-
-
-class configurationType(enum.Enum):
-=======
 
 logger = logging.getLogger(__name__)
 
 class configurationType(aenum.Enum):
->>>>>>> 81ab78d5
     processing = 0
     webApp = 1
     dqmReceiver = 2
     apiConfig = 3
-
 
 # Join passed paths
 # Inspired by: https://stackoverflow.com/a/23212524
@@ -45,11 +28,8 @@
 def joinPaths(loader, node):
     seq = loader.construct_sequence(node)
     return os.path.join(*seq)
-
-
 # Register the function
 yaml.SafeLoader.add_constructor('!joinPaths', joinPaths)
-
 
 #: Subsystems which have templates available (determined on startup).
 #: Since this is run from the root directory, we need to go into the "webApp" directory to find the templates!
@@ -57,13 +37,10 @@
     seq = loader.construct_sequence(node)
     path = os.path.join(os.path.dirname(os.path.realpath(__file__)), *seq)
     retVal = [name for name in os.listdir(path) if "runPage" in name]
-    # print("retVal: {0}".format(retVal))
+    #print("retVal: {0}".format(retVal))
     return retVal
-
-
 # Register the function
 yaml.SafeLoader.add_constructor('!findRunPageTemplates', determineRunPageTemplates)
-
 
 #: Handle bcrypt
 def bcrypt(loader, node):
@@ -74,13 +51,10 @@
     for k, v in n.items():
         # Check if the key and value exists since they could be None
         if k and v:
-            returnDict[k] = generate_password_hash(v, rounds=bcryptLogRounds)
+            returnDict[k] = generate_password_hash(v, rounds = bcryptLogRounds)
     return returnDict
-
-
 # Register the function
 yaml.SafeLoader.add_constructor('!bcrypt', bcrypt)
-
 
 #: Generate secret key if necessary
 def secretKey(loader, node):
@@ -93,11 +67,8 @@
     Generated using urandom(50), as suggested by the flask developers.
     """
     return str(os.urandom(50))
-
-
 # Register the function
 yaml.SafeLoader.add_constructor('!secretKey', secretKey)
-
 
 def readConfigFiles(fileList):
     configs = []
@@ -107,7 +78,7 @@
             f = open(filename, "r")
         except IOError:
             # Suppressed for cleaning up start up messages
-            # logger.debug("Cannot open configuration file \"{0}\"".format(filename))
+            #logger.debug("Cannot open configuration file \"{0}\"".format(filename))
             continue
         else:
             with f:
@@ -116,7 +87,6 @@
 
     return (configs, filesRead)
 
-
 def readConfig(configType):
     if configType in configurationType:
         # The earliest config files are given the _most_ precedence.
@@ -124,25 +94,25 @@
         #     defined in the config in the package base directory.
         # For more on pkg_resources, see: https://stackoverflow.com/a/5601839
         fileList = [
-            # Config file in the local directory where it is run
-            "config.yaml",
-            # Config in the home directory
-            # Ensures that we have "WebApp" here.
-            os.path.expandvars("~/.overwatch{0}").format(configType.name[0].upper() + configType.name[1:]),
-            # Config type specific directory in the package (ex: "processing")
-            # TODO: There is a problem when loading the shared configuration with the processing configuration
-            #       because the shared configuration can have options which are defined in the web app config
-            #       and therefore undefined when the web app config is not loaded!
-            #       To resolve it temporarily, both configuration files will be included
-            pkg_resources.resource_filename("overwatch.webApp", "config.yaml"),
-            pkg_resources.resource_filename("overwatch.processing", "config.yaml"),
-            pkg_resources.resource_filename("overwatch.receiver", "config.yaml"),
-            pkg_resources.resource_filename("overwatch.api", "config.yaml"),
-            #       Below is the line that should be used when the above issue is resolved
-            # pkg_resources.resource_filename("overwatch.{0}".format(configType.name), "config.yaml"),
-            # Shared config in the package base
-            pkg_resources.resource_filename("overwatch.base", "config.yaml")
-        ]
+                    # Config file in the local directory where it is run
+                    "config.yaml",
+                    # Config in the home directory
+                    # Ensures that we have "WebApp" here.
+                    os.path.expandvars("~/.overwatch{0}").format(configType.name[0].upper() + configType.name[1:]),
+                    # Config type specific directory in the package (ex: "processing")
+                    # TODO: There is a problem when loading the shared configuration with the processing configuration
+                    #       because the shared configuration can have options which are defined in the web app config
+                    #       and therefore undefined when the web app config is not loaded!
+                    #       To resolve it temporarily, both configuration files will be included
+                    pkg_resources.resource_filename("overwatch.webApp", "config.yaml"),
+                    pkg_resources.resource_filename("overwatch.processing", "config.yaml"),
+                    pkg_resources.resource_filename("overwatch.receiver", "config.yaml"),
+                    pkg_resources.resource_filename("overwatch.api", "config.yaml"),
+                    #       Below is the line that should be used when the above issue is resolved
+                    #pkg_resources.resource_filename("overwatch.{0}".format(configType.name), "config.yaml"),
+                    # Shared config in the package base
+                    pkg_resources.resource_filename("overwatch.base", "config.yaml")
+                    ]
     else:
         # Cannot just be the logger because the logger many not yet be initialized
         print("CRITICAL: Unrecognized configuration type {0}!".format(configType.name))
@@ -150,16 +120,16 @@
         sys.exit(1)
 
     # Suppressed for cleaning up start up messages
-    # logger.debug("Config filenames: {0}".format(fileList))
+    #logger.debug("Config filenames: {0}".format(fileList))
 
     (configs, filesRead) = readConfigFiles(fileList)
     # Suppressed for cleaning up start up messages
-    # logger.debug("Read config files: {0}".format(filesRead))
+    #logger.debug("Read config files: {0}".format(filesRead))
 
     # Merge the configurations together
     # List is reversed so the earlier listed config will always override settings from lower listed files
     configs = "\n".join(reversed(configs))
-    # print("configs: {0}".format(configs))
+    #print("configs: {0}".format(configs))
     # Handle warnings
     # See: https://stackoverflow.com/a/40376576
     with warnings.catch_warnings():
@@ -167,7 +137,6 @@
         globalConfig = yaml.load(configs, Loader=yaml.SafeLoader)
 
     return (globalConfig, filesRead)
-
 
 if __name__ == "__main__":
     # Setup logging
@@ -180,5 +149,5 @@
     logger.setLevel("DEBUG")
 
     # Load configuration
-    config, _ = readConfig(configurationType.processing)
+    config,_ = readConfig(configurationType.processing)
     logger.info("Final config: {0}".format(pprint.pformat(config)))