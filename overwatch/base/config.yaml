--- conflicted
+++ resolved
@@ -8,16 +8,9 @@
 # Set debug
 debug: false
 
-<<<<<<< HEAD
-#: List of subsystems.
-#: Each subsystem listed here will have an individual page for their respective histograms.
-#: The HLT _MUST_ be included here!
-# By using set, we
-=======
 # List of subsystems.
 # Each subsystem listed here will have an individual page for their respective histograms.
 # The HLT _MUST_ be included here!
->>>>>>> 65724695
 subsystemList: &subsystemList
     - "EMC"
     - "TPC"
